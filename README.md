--- conflicted
+++ resolved
@@ -1,5 +1,4 @@
 # ReportGenerator-Landmarks
-<<<<<<< HEAD
 Report Generator for the Europe Rover Challenge 2025 \
 by Terrab🌎ts
 
@@ -15,12 +14,4 @@
 With Trajectory
 ```bash
 python run.py /home/user/.../erc_video.mp4 --pose_file path/to/poses.json --mission_id test002
-=======
-Report Generator for the Europe Rover Challenge 2025 
-
-### Cómo ejecutarlo?
-```python
-python app.py /home/user/.../erc_video_test.mp4 --mission_id test001
-python app.py /home/user/.../erc_video_test.mp4 --pose_file path/to/poses.json --mission_id test002
->>>>>>> c16fe5ee
 ```